{
  "compilerOptions": {
    "tsBuildInfoFile": "./node_modules/.tmp/tsconfig.app.tsbuildinfo",
    "target": "ES2022",
    "useDefineForClassFields": true,
    "lib": ["ES2022", "DOM", "DOM.Iterable"],
    "module": "ESNext",
    "skipLibCheck": true,

    /* Bundler mode */
    "moduleResolution": "bundler",
    "allowImportingTsExtensions": true,
    "verbatimModuleSyntax": false,
    "moduleDetection": "force",
    "noEmit": true,
    "jsx": "react",
    "jsxFactory": "React.createElement",
    "jsxFragmentFactory": "React.Fragment",

<<<<<<< HEAD
    /* Disable strict checking temporarily */
    "strict": false,
    "noUnusedLocals": false,
    "noUnusedParameters": false,
    "noFallthroughCasesInSwitch": false,
    "noImplicitAny": false,
    "noImplicitThis": false,
    "noImplicitReturns": false,

    /* Additional settings for better React support */
    "allowSyntheticDefaultImports": true,
    "esModuleInterop": true,
    "forceConsistentCasingInFileNames": true,
    "isolatedModules": true
=======
    /* Linting */
    "strict": true,
    "noUnusedLocals": true,
    "noUnusedParameters": true,
    "erasableSyntaxOnly": true,
    "noFallthroughCasesInSwitch": true,
    "noUncheckedSideEffectImports": true,
    "composite": true
>>>>>>> c34ac95d
  },
  "include": ["src"]
}<|MERGE_RESOLUTION|>--- conflicted
+++ resolved
@@ -17,7 +17,7 @@
     "jsxFactory": "React.createElement",
     "jsxFragmentFactory": "React.Fragment",
 
-<<<<<<< HEAD
+
     /* Disable strict checking temporarily */
     "strict": false,
     "noUnusedLocals": false,
@@ -32,16 +32,7 @@
     "esModuleInterop": true,
     "forceConsistentCasingInFileNames": true,
     "isolatedModules": true
-=======
-    /* Linting */
-    "strict": true,
-    "noUnusedLocals": true,
-    "noUnusedParameters": true,
-    "erasableSyntaxOnly": true,
-    "noFallthroughCasesInSwitch": true,
-    "noUncheckedSideEffectImports": true,
-    "composite": true
->>>>>>> c34ac95d
+
   },
   "include": ["src"]
 }