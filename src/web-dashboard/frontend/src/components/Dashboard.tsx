import React from 'react';
import { useAuth } from '../contexts/AuthContext';
<<<<<<< HEAD
import { useNavigate } from 'react-router-dom';
import { LogOut, Shield, Users, AlertTriangle, Activity } from 'lucide-react';
import { canAccessResourceManagement } from '../utils/permissions';
import toast from 'react-hot-toast';
import NDXDashboard from './NDXDashboard';
import ResourceManagement from './ResourceManagement';
=======
import { useNavigate, Link } from 'react-router-dom';
import { LogOut, Shield, Users, AlertTriangle, Activity, MapPin } from 'lucide-react';
import toast from 'react-hot-toast';
import NDXDashboard from './NDXDashboard';
import NotificationBell from './NotificationBell';
>>>>>>> 7c5719a8

const Dashboard: React.FC = () => {
  const { user, logout } = useAuth();
  const navigate = useNavigate();

  const handleLogout = async () => {
    try {
      await logout();
      navigate('/login');
    } catch (error) {
      toast.error('Logout failed');
    }
  };

  const getRoleColor = (role: string) => {
    switch (role) {
      case 'admin': return 'bg-red-100 text-red-800';
      case 'responder': return 'bg-blue-100 text-blue-800';
      case 'citizen': return 'bg-green-100 text-green-800';
      default: return 'bg-gray-100 text-gray-800';
    }
  };

  const getRoleIcon = (role: string) => {
    switch (role) {
      case 'admin': return <Shield className="w-4 h-4" />;
      case 'responder': return <Activity className="w-4 h-4" />;
      case 'citizen': return <Users className="w-4 h-4" />;
      default: return <Users className="w-4 h-4" />;
    }
  };

  return (
    <div className="min-h-screen bg-gray-50">
      {/* Header */}
      <header className="bg-white shadow-sm border-b border-gray-200">
        <div className="max-w-7xl mx-auto px-4 sm:px-6 lg:px-8">
          <div className="flex justify-between items-center h-16">
            <div className="flex items-center">
              <div className="flex-shrink-0">
                <div className="w-8 h-8 bg-primary-600 rounded-lg flex items-center justify-center">
                  <AlertTriangle className="w-5 h-5 text-white" />
                </div>
              </div>
              <div className="ml-4">
                <h1 className="text-xl font-semibold text-gray-900">
                  Disaster Response Dashboard
                </h1>
              </div>
            </div>
            
            <div className="flex items-center space-x-4">
              <NotificationBell />
              <div className="flex items-center space-x-3">
                <div className="text-right">
                  <div className="text-sm font-medium text-gray-900">
                    {user?.name || user?.individualId}
                  </div>
                  <div className={`inline-flex items-center gap-1 px-2 py-1 rounded-full text-xs font-medium ${getRoleColor(user?.role || '')}`}>
                    {getRoleIcon(user?.role || '')}
                    {user?.role?.toUpperCase()}
                  </div>
                </div>
                <button
                  onClick={handleLogout}
                  className="inline-flex items-center px-3 py-2 border border-transparent text-sm leading-4 font-medium rounded-md text-gray-500 bg-white hover:text-gray-700 focus:outline-none focus:ring-2 focus:ring-offset-2 focus:ring-primary-500"
                >
                  <LogOut className="w-4 h-4 mr-2" />
                  Logout
                </button>
              </div>
            </div>
          </div>
        </div>
      </header>

      {/* Main Content */}
      <main className="max-w-7xl mx-auto py-6 sm:px-6 lg:px-8">
        <div className="px-4 py-6 sm:px-0">
          <div className="border-4 border-dashed border-gray-200 rounded-lg p-8">
            <div className="text-center">
              <div className="mx-auto w-16 h-16 bg-green-100 rounded-full flex items-center justify-center mb-4">
                <Shield className="w-8 h-8 text-green-600" />
              </div>
              <h2 className="text-2xl font-bold text-gray-900 mb-2">
                Welcome to the Dashboard!
              </h2>
              <p className="text-gray-600 mb-6">
                You have successfully logged in to the Disaster Response Platform.
              </p>
              
              {/* User Info Card */}
              <div className="max-w-md mx-auto bg-white rounded-lg shadow p-6">
                <h3 className="text-lg font-medium text-gray-900 mb-4">Your Account</h3>
                <div className="space-y-3 text-left">
                  <div className="flex justify-between">
                    <span className="text-gray-500">Individual ID:</span>
                    <span className="font-medium">{user?.individualId || 'Not available'}</span>
                  </div>
                  <div className="flex justify-between">
                    <span className="text-gray-500">Name:</span>
                    <span className="font-medium">{user?.name || 'Not provided'}</span>
                  </div>
                  <div className="flex justify-between">
                    <span className="text-gray-500">Email:</span>
                    <span className="font-medium">{user?.email || 'Not provided'}</span>
                  </div>
                  {user?.phone && (
                    <div className="flex justify-between">
                      <span className="text-gray-500">Phone:</span>
                      <span className="font-medium">{user.phone}</span>
                    </div>
                  )}
                  <div className="flex justify-between">
                    <span className="text-gray-500">Role:</span>
                    <div className={`inline-flex items-center gap-1 px-2 py-1 rounded-full text-xs font-medium ${getRoleColor(user?.role || '')}`}>
                      {getRoleIcon(user?.role || '')}
                      {user?.role?.toUpperCase()}
                    </div>
                  </div>
                </div>
              </div>

              <div className="mt-8">
                <div className="grid grid-cols-1 md:grid-cols-3 gap-6 mb-8">
                  <Link 
                    to="/disasters"
                    className="bg-blue-50 hover:bg-blue-100 p-6 rounded-lg border border-blue-200 transition-colors"
                  >
                    <div className="flex items-center">
                      <MapPin className="w-8 h-8 text-blue-600 mr-4" />
                      <div>
                        <h3 className="text-lg font-medium text-blue-900">Disaster Management</h3>
                        <p className="text-blue-600 text-sm">Monitor and manage active disasters</p>
                      </div>
                    </div>
                  </Link>
                  
                  <Link 
                    to="/sos"
                    className="bg-red-50 hover:bg-red-100 p-6 rounded-lg border border-red-200 transition-colors"
                  >
                    <div className="flex items-center">
                      <AlertTriangle className="w-8 h-8 text-red-600 mr-4" />
                      <div>
                        <h3 className="text-lg font-medium text-red-900">SOS Dashboard</h3>
                        <p className="text-red-600 text-sm">Emergency response management</p>
                      </div>
                    </div>
                  </Link>

                  <div className="bg-green-50 p-6 rounded-lg border border-green-200">
                    <div className="flex items-center">
                      <Activity className="w-8 h-8 text-green-600 mr-4" />
                      <div>
                        <h3 className="text-lg font-medium text-green-900">Resources</h3>
                        <p className="text-green-600 text-sm">Manage disaster response resources</p>
                      </div>
                    </div>
                  </div>
                </div>

                <NDXDashboard />
              </div>

              {/* Resource Management Section - Only for Admin/Responder */}
              {canAccessResourceManagement(user) && (
                <>
                  {/* Section Divider */}
                  <div className="mt-8 sm:mt-12 border-t border-gray-200 pt-6 sm:pt-8">
                    <div className="text-center mb-4 sm:mb-6">
                      <h2 className="text-lg sm:text-xl font-semibold text-gray-900">Resource Management</h2>
                      <p className="text-xs sm:text-sm text-gray-600 mt-1">
                        Manage disaster response resources and deployments
                      </p>
                    </div>
                    <ResourceManagement />
                  </div>
                </>
              )}
            </div>
          </div>
        </div>
      </main>
    </div>
  );
};

export default Dashboard;<|MERGE_RESOLUTION|>--- conflicted
+++ resolved
@@ -1,19 +1,12 @@
 import React from 'react';
 import { useAuth } from '../contexts/AuthContext';
-<<<<<<< HEAD
-import { useNavigate } from 'react-router-dom';
-import { LogOut, Shield, Users, AlertTriangle, Activity } from 'lucide-react';
+import { useNavigate, Link } from 'react-router-dom';
+import { LogOut, Shield, Users, AlertTriangle, Activity, MapPin } from 'lucide-react';
 import { canAccessResourceManagement } from '../utils/permissions';
 import toast from 'react-hot-toast';
 import NDXDashboard from './NDXDashboard';
 import ResourceManagement from './ResourceManagement';
-=======
-import { useNavigate, Link } from 'react-router-dom';
-import { LogOut, Shield, Users, AlertTriangle, Activity, MapPin } from 'lucide-react';
-import toast from 'react-hot-toast';
-import NDXDashboard from './NDXDashboard';
 import NotificationBell from './NotificationBell';
->>>>>>> 7c5719a8
 
 const Dashboard: React.FC = () => {
   const { user, logout } = useAuth();
