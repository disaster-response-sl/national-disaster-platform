--- conflicted
+++ resolved
@@ -16,29 +16,25 @@
     "@types/leaflet.heat": "^0.2.4",
     "@types/node": "^24.2.1",
     "axios": "^1.11.0",
-<<<<<<< HEAD
+
     "date-fns": "^4.1.0",
     "file-saver": "^2.0.5",
     "jspdf": "^3.0.1",
     "jspdf-autotable": "^5.0.2",
     "leaflet": "^1.9.4",
     "leaflet.heat": "^0.2.0",
-=======
->>>>>>> c34ac95d
+
     "lucide-react": "^0.263.1",
     "react": "^18.3.1",
     "react-dom": "^18.3.1",
     "react-hot-toast": "^2.4.1",
-<<<<<<< HEAD
+
     "react-is": "^19.1.1",
     "react-leaflet": "^4.2.1",
     "react-router-dom": "^7.8.0",
     "recharts": "^3.1.2",
     "xlsx": "^0.18.5"
-=======
-    "react-router-dom": "^7.8.0",
-    "recharts": "^3.1.2"
->>>>>>> c34ac95d
+
   },
   "devDependencies": {
     "@eslint/js": "^9.32.0",
