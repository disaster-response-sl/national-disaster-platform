const express = require('express');
const mongoose = require('mongoose');
const cors = require('cors');
const path = require('path');

require('dotenv').config({ path: path.join(__dirname, '.env') });

// Initialize app FIRST
const app = express();

// Then use middleware
app.use(cors());
app.use(express.json());

// Import routes
const authRoutes = require('./routes/auth');
const mobileAuthRoutes = require('./routes/mobileAuth.routes');
<<<<<<< HEAD
const mapRoutes = require('./routes/map.routes');
=======
>>>>>>> d366bcb3
const ndxRoutes = require('./routes/ndx.routes');

// Use routes
app.use('/api/auth', authRoutes);
app.use('/api/mobile', mobileAuthRoutes);
<<<<<<< HEAD
app.use('/api/map', mapRoutes);
=======
>>>>>>> d366bcb3
app.use('/api/ndx', ndxRoutes);

const PORT = process.env.PORT || 5000;

// Database connection
const mongoUri = process.env.MONGO_URI || 'mongodb://localhost:27017/disaster-platform';
console.log('Attempting to connect to MongoDB:', mongoUri);

mongoose.connect(mongoUri)
  .then(() => console.log("MongoDB connected successfully"))
  .catch((err) => {
    console.error("MongoDB connection error:", err);
    console.log("Using MONGO_URI:", process.env.MONGO_URI ? 'Set' : 'Not set');
    console.log("Falling back to default URI:", mongoUri);
  });

// Routes
app.get('/', (req, res) => res.send("API is running"));
app.get('/api/mobile/test', (req, res) => {
  res.json({ message: 'API working!' });
});
app.get('/api/test', (req, res) => {
  res.json({ 
    message: 'Backend is running!',
    timestamp: new Date().toISOString(),
    env: {
      PORT: process.env.PORT,
      JWT_SECRET: process.env.JWT_SECRET ? 'Set' : 'Not set'
    }
  });
});

// Start server
app.listen(PORT, () => {
  console.log(`Server is running on port ${PORT}`);
});<|MERGE_RESOLUTION|>--- conflicted
+++ resolved
@@ -15,19 +15,17 @@
 // Import routes
 const authRoutes = require('./routes/auth');
 const mobileAuthRoutes = require('./routes/mobileAuth.routes');
-<<<<<<< HEAD
+
 const mapRoutes = require('./routes/map.routes');
-=======
->>>>>>> d366bcb3
+
+
 const ndxRoutes = require('./routes/ndx.routes');
 
 // Use routes
 app.use('/api/auth', authRoutes);
 app.use('/api/mobile', mobileAuthRoutes);
-<<<<<<< HEAD
 app.use('/api/map', mapRoutes);
-=======
->>>>>>> d366bcb3
+
 app.use('/api/ndx', ndxRoutes);
 
 const PORT = process.env.PORT || 5000;
